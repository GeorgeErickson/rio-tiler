
from setuptools import setup, find_packages

with open('rio_tiler/__init__.py') as f:
    for line in f:
        if line.find("__version__") >= 0:
            version = line.split("=")[1].strip()
            version = version.strip('"')
            version = version.strip("'")
            continue


with open('README.rst') as f:
    readme = f.read()

# Runtime requirements.
inst_reqs = ["numpy", "numexpr", "Pillow", "mercantile", "boto3",
<<<<<<< HEAD
             "rasterio[s3]>=1.0b3", "rio-toa", "rio-pansharpen"]
=======
             "rasterio[s3]==1.0b1", "rio-toa", "rio-pansharpen"]
>>>>>>> 81f9c94d

extra_reqs = {
    'test': ['mock', 'pytest', 'pytest-cov', 'codecov']}

setup(name='rio_tiler',
      version=version,
      description=u"""Get mercator tile from landsat,
          sentinel or other AWS hosted raster""",
      long_description=readme,
      classifiers=[
          'Intended Audience :: Information Technology',
          'Intended Audience :: Science/Research',
          'License :: OSI Approved :: BSD License',
          'Programming Language :: Python :: 3.6',
          'Programming Language :: Python :: 2.7',
          'Topic :: Scientific/Engineering :: GIS'],
      keywords='raster aws tiler gdal rasterio',
      author=u"Vincent Sarago",
      author_email='vincent.sarago@mapbox.com',
      url='https://github.com/mapbox/rio-tiler',
      license='BSD',
      packages=find_packages(exclude=['ez_setup', 'examples', 'tests']),
      package_data={'cmap': ['*.txt']},
      include_package_data=True,
      zip_safe=False,
      install_requires=inst_reqs,
      extras_require=extra_reqs)<|MERGE_RESOLUTION|>--- conflicted
+++ resolved
@@ -15,14 +15,10 @@
 
 # Runtime requirements.
 inst_reqs = ["numpy", "numexpr", "Pillow", "mercantile", "boto3",
-<<<<<<< HEAD
              "rasterio[s3]>=1.0b3", "rio-toa", "rio-pansharpen"]
-=======
-             "rasterio[s3]==1.0b1", "rio-toa", "rio-pansharpen"]
->>>>>>> 81f9c94d
 
 extra_reqs = {
-    'test': ['mock', 'pytest', 'pytest-cov', 'codecov']}
+    'test': ['mock', 'pytest', 'pytest-cov']}
 
 setup(name='rio_tiler',
       version=version,
